---
language: swift
contributors:
  - ["Grant Timmerman", "http://github.com/grant"]
  - ["Christopher Bess", "http://github.com/cbess"]
filename: learnswift.swift
---

Swift is a programming language for iOS and OS X development created by Apple. Designed to coexist with Objective-C and to be more resilient against erroneous code, Swift was introduced in 2014 at Apple's developer conference WWDC. It is built with the LLVM compiler included in Xcode 6 beta.

The official [Swift Programming Language](https://itunes.apple.com/us/book/swift-programming-language/id881256329) book from Apple is now available via iBooks.

See also Apple's [getting started guide](https://developer.apple.com/library/prerelease/ios/referencelibrary/GettingStarted/LandingPage/index.html), which has a complete tutorial on Swift.

```js
//
// MARK: Basics
//

// Xcode supports landmarks to annotate your code and lists them in the jump bar
// MARK: Section mark
// TODO: Do something soon
// FIXME Fix this code

println("Hello, world")

var myVariable = 42
let øπΩ = "value" // unicode variable names
let myConstant = 3.1415926
let convenience = "keyword" // contextual variable name
let weak = "keyword"; let override = "another keyword" // statements can be separated by a semi-colon
let `class` = "keyword" // backticks allow keywords to be used as variable names
let explicitDouble: Double = 70
let intValue = 0007 // 7
let largeIntValue = 77_000 // 77000
let label = "some text " + String(myVariable) // Casting
let piText = "Pi = \(myConstant), Pi 2 = \(myConstant * 2)" // String interpolation
var optionalString: String? = "optional" // Can be nil
optionalString = nil

/*
Comment here
    /*
        Nested comments are also supported
    */
*/

//
// MARK: Collections
//

// Array
var shoppingList = ["catfish", "water", "lemons"]
shoppingList[1] = "bottle of water"
let emptyArray = [String]()

// Dictionary
var occupations = [
    "Malcolm": "Captain",
    "kaylee": "Mechanic"
]
occupations["Jayne"] = "Public Relations"
let emptyDictionary = [String: Float]()


//
// MARK: Control Flow
//

// for loop (array)
let myArray = [1, 1, 2, 3, 5]
for value in myArray {
    if value == 1 {
        println("One!")
    } else {
        println("Not one!")
    }
}

// for loop (dictionary)
var dict = ["one": 1, "two": 2]
for (key, value) in dict {
    println("\(key): \(value)")
}

// for loop (range)
for i in -1...1 { // [-1, 0, 1]
    println(i)
}
// use ..< to exclude the last number

// while loop
var i = 1
while i < 1000 {
    i *= 2
}

// do-while loop
do {
    println("hello")
} while 1 == 2

// Switch
let vegetable = "red pepper"
switch vegetable {
case "celery":
    let vegetableComment = "Add some raisins and make ants on a log."
case "cucumber", "watercress":
    let vegetableComment = "That would make a good tea sandwich."
case let x where x.hasSuffix("pepper"):
    let vegetableComment = "Is it a spicy \(x)?"
default: // required (in order to cover all possible input)
    let vegetableComment = "Everything tastes good in soup."
}


//
// MARK: Functions
//

// Functions are a first-class type, meaning they can be nested
// in functions and can be passed around

// Function with Swift header docs (format as reStructedText)
/**
    A greet operation

    - A bullet in docs
    - Another bullet in the docs

    :param: name A name
    :param: day A day
    :returns: A string containing the name and day value.
*/
func greet(name: String, day: String) -> String {
    return "Hello \(name), today is \(day)."
}
greet("Bob", "Tuesday")

// Function that returns multiple items in a tuple
func getGasPrices() -> (Double, Double, Double) {
    return (3.59, 3.69, 3.79)
}

// Variadic Args
func setup(numbers: Int...) {}

// Passing and returning functions
func makeIncrementer() -> (Int -> Int) {
    func addOne(number: Int) -> Int {
        return 1 + number
    }
    return addOne
}
var increment = makeIncrementer()
increment(7)


//
// MARK: Closures
//
var numbers = [1, 2, 6]

// Functions are special case closures ({})

// Closure example.
// `->` separates the arguments and return type
// `in` separates the closure header from the closure body
numbers.map({
    (number: Int) -> Int in
    let result = 3 * number
    return result
})

// When the type is known, like above, we can do this
numbers = numbers.map({ number in 3 * number })
// Or even this
//numbers = numbers.map({ $0 * 3 })

print(numbers) // [3, 6, 18]

// Trailing closure
numbers = sorted(numbers) { $0 > $1 }

print(numbers) // [18, 6, 3]

// Super shorthand, since the < operator infers the types

numbers = sorted(numbers, < )

print(numbers) // [3, 6, 18]

//
// MARK: Structures
//

// Structures and classes have very similar capabilites
struct NamesTable {
    let names: [String]

    // Custom subscript
    subscript(index: Int) -> String {
        return names[index]
    }
}

// Structures have an auto-generated (implicit) designated initializer
let namesTable = NamesTable(names: ["Me", "Them"])
//let name = namesTable[2]
//println("Name is \(name)") // Name is Them

//
// MARK: Classes
//

// Classes, structures and its members have three levels of access control
// They are: internal (default), public, private

public class Shape {
    public func getArea() -> Int {
        return 0;
    }
}

// All methods and properties of a class are public.
// If you just need to store data in a
// structured object, you should use a `struct`

// A simple class `Square` extends `Shape`
<<<<<<< HEAD
internal class Rect: Shape {
    var sideLength: Int = 1
    
    // Custom getter and setter property
    private var perimeter: Int {
        get {
            return 4 * sideLength
        }
        set {
            // `newValue` is an implicit variable available to setters
            sideLength = newValue / 4
        }
    }
=======
class Square: Shape {
  var sideLength: Int = 1
>>>>>>> 0b3f3e01

    // Lazily load a property
    // subShape remains nil (uninitialized) until getter called
    lazy var subShape = Rect(sideLength: 4)
    
    // If you don't need a custom getter and setter,
    // but still want to run code before and after getting or setting
    // a property, you can use `willSet` and `didSet`
    var identifier: String = "defaultID" {
        // the `willSet` arg will be the variable name for the new value
        willSet(someIdentifier) {
            print(someIdentifier)
        }
    }
    
    init(sideLength: Int) {
        super.init()
        self.sideLength = sideLength
    }
    
    func shrink() {
        if sideLength > 0 {
            --sideLength
        }
    }
    
    override func getArea() -> Int {
        return sideLength * sideLength
    }
}

class Square: Rect {
    convenience init() {
        self.init(sideLength: 5)
    }
}

var mySquare = Square()
print(mySquare.getArea()) // 25
mySquare.shrink()
print(mySquare.sideLength) // 4

// compare instances, not the same as == which compares objects (equal to)
if mySquare === mySquare {
    println("Yep, it's mySquare")
}


//
// MARK: Enums
//

// Enums can optionally be of a specific type or on their own.
// They can contain methods like classes.

enum Suit {
    case Spades, Hearts, Diamonds, Clubs
    func getIcon() -> String {
        switch self {
        case .Spades: return "♤"
        case .Hearts: return "♡"
        case .Diamonds: return "♢"
        case .Clubs: return "♧"
        }
    }
}


//
// MARK: Protocols
//

// `protocol`s can require that conforming types have specific
// instance properties, instance methods, type methods, 
// operators, and subscripts.

protocol ShapeGenerator {
    var enabled: Bool { get set }
    func buildShape() -> Shape
}

/*
// Protocols declared with @objc allow optional functions,
// which allow you to check for conformance
@objc protocol TransformShape {
    optional func reshaped()
    optional func canReshape() -> Bool
}

class MyShape: Rect {
    var delegate: TransformShape?

    func grow() {
        sideLength += 2

        if let allow = self.delegate?.canReshape?() {
            // test for delegate then for method
            self.delegate?.reshaped?()
        }
    }
}
*/

//
// MARK: Other
//

// `extension`s: Add extra functionality to an already existing type

// Square now "conforms" to the `Printable` protocol
extension Square: Printable {
    var description: String {
        return "Area: \(self.getArea()) - ID: \(self.identifier)"
    }
}

println("Square: \(mySquare)")

// You can also extend built-in types
extension Int {
    var customProperty: String {
        return "This is \(self)"
    }

    func multiplyBy(num: Int) -> Int {
        return num * self
    }
}

println(7.customProperty) // "This is 7"
println(14.multiplyBy(2)) // 42

// Generics: Similar to Java. Use the `where` keyword to specify the
//   requirements of the generics.

func findIndex<T: Equatable>(array: [T], valueToFind: T) -> Int? {
    for (index, value) in enumerate(array) {
        if value == valueToFind {
            return index
        }
    }
    return nil
}
let foundAtIndex = findIndex([1, 2, 3, 4], 3)
println(foundAtIndex == 2) // true

// Operators:
// Custom operators can start with the characters:
//      / = - + * % < > ! & | ^ . ~
// or
// Unicode math, symbol, arrow, dingbat, and line/box drawing characters.
prefix operator !!! {}

// A prefix operator that triples the side length when used
prefix func !!! (inout shape: Square) -> Square {
    shape.sideLength *= 3
    return shape
}

// current value
println(mySquare.sideLength) // 4

// change side length using custom !!! operator, increases size by 3
!!!mySquare
println(mySquare.sideLength) // 12

```<|MERGE_RESOLUTION|>--- conflicted
+++ resolved
@@ -226,8 +226,6 @@
 // If you just need to store data in a
 // structured object, you should use a `struct`
 
-// A simple class `Square` extends `Shape`
-<<<<<<< HEAD
 internal class Rect: Shape {
     var sideLength: Int = 1
     
@@ -241,10 +239,6 @@
             sideLength = newValue / 4
         }
     }
-=======
-class Square: Shape {
-  var sideLength: Int = 1
->>>>>>> 0b3f3e01
 
     // Lazily load a property
     // subShape remains nil (uninitialized) until getter called
@@ -276,6 +270,7 @@
     }
 }
 
+// A simple class `Square` extends `Rect`
 class Square: Rect {
     convenience init() {
         self.init(sideLength: 5)
