--- conflicted
+++ resolved
@@ -9,11 +9,7 @@
 
 Git is a distributed version control and source code management system. 
 
-<<<<<<< HEAD
-Git does this through a series of snapshots of your project, and it works 
-=======
-It does this through a series of snapshopts of your project, and it works 
->>>>>>> 3a4b7a7c
+It does this through a series of snapshots of your project, and it works 
 with those snapshots to provide you with functionality to version and 
 manage your source code.
 
